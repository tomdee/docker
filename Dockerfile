--- conflicted
+++ resolved
@@ -84,10 +84,8 @@
 ENV DOCKER_CROSSPLATFORMS \
 	linux/386 linux/arm \
 	darwin/amd64 darwin/386 \
-	freebsd/amd64 freebsd/386 freebsd/arm
-
-# TODO when https://jenkins.dockerproject.com/job/Windows/ is green, add windows back to the list above
-#	windows/amd64 windows/386
+	freebsd/amd64 freebsd/386 freebsd/arm \
+	windows/amd64 windows/386
 
 # (set an explicit GOARM of 5 for maximum compatibility)
 ENV GOARM 5
@@ -160,16 +158,11 @@
 	&& go install -v github.com/cpuguy83/go-md2man
 
 # install toml validator
-<<<<<<< HEAD
-RUN git clone -b v0.1.0 https://github.com/BurntSushi/toml.git /go/src/github.com/BurntSushi/toml \
-    && go install -v github.com/BurntSushi/toml/cmd/tomlv
-=======
 ENV TOMLV_COMMIT 9baf8a8a9f2ed20a8e54160840c492f937eeaf9a
 RUN set -x \
 	&& git clone https://github.com/BurntSushi/toml.git /go/src/github.com/BurntSushi/toml \
 	&& (cd /go/src/github.com/BurntSushi/toml && git checkout -q $TOMLV_COMMIT) \
 	&& go install -v github.com/BurntSushi/toml/cmd/tomlv
->>>>>>> ded0ada9
 
 # Wrap all commands in the "docker-in-docker" script to allow nested containers
 ENTRYPOINT ["hack/dind"]
